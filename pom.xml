<?xml version="1.0" encoding="UTF-8"?>

<!--
 ~  Copyright 2017 Red Hat, Inc.
 ~
 ~  Licensed under the Apache License, Version 2.0 (the "License");
 ~  you may not use this file except in compliance with the License.
 ~  You may obtain a copy of the License at
 ~
 ~    http://www.apache.org/licenses/LICENSE-2.0
 ~
 ~  Unless required by applicable law or agreed to in writing, software
 ~  distributed under the License is distributed on an "AS IS" BASIS,
 ~  WITHOUT WARRANTIES OR CONDITIONS OF ANY KIND, either express or implied.
 ~  See the License for the specific language governing permissions and
 ~  limitations under the License.
  -->

<project xmlns="http://maven.apache.org/POM/4.0.0" xmlns:xsi="http://www.w3.org/2001/XMLSchema-instance" xsi:schemaLocation="http://maven.apache.org/POM/4.0.0 http://maven.apache.org/xsd/maven-4.0.0.xsd">
  <modelVersion>4.0.0</modelVersion>

  <parent>
    <groupId>io.smallrye</groupId>
    <artifactId>smallrye-parent</artifactId>
    <version>14</version>
  </parent>

  <artifactId>smallrye-fault-tolerance-parent</artifactId>
<<<<<<< HEAD
  <version>4.0.0-SNAPSHOT</version>
=======
  <version>2.1.4-SNAPSHOT</version>
>>>>>>> 8eae307e

  <packaging>pom</packaging>
  <name>SmallRye: MicroProfile Fault Tolerance - Parent</name>
  <url>http://smallrye.io</url>

  <properties>
    <version.hystrix>1.5.12</version.hystrix>
    <version.hdrHistogram>2.1.9</version.hdrHistogram>
    <version.javax.enterprise.concurrent-api>1.0</version.javax.enterprise.concurrent-api>
    <version.javax.interceptor-api>1.2.2</version.javax.interceptor-api>
    <version.mp-fault-tolerance>2.0.2</version.mp-fault-tolerance>
    <version.microprofile-config-api>1.3</version.microprofile-config-api>
    <version.microprofile-metrics-api>2.2.1</version.microprofile-metrics-api>
    <version.slf4j-simple>1.7.29</version.slf4j-simple>
    <!-- smallrye-config is purely used for testing -->
    <version.smallrye-config>1.5.0</version.smallrye-config>
    <!-- smallrye-metrics is purely used for testing -->
<<<<<<< HEAD
    <version.smallrye-metrics>2.3.1</version.smallrye-metrics>
    <version.smallrye-context-propagation>1.0.11</version.smallrye-context-propagation>
=======
    <version.smallrye-metrics>2.3.2</version.smallrye-metrics>
>>>>>>> 8eae307e
    <version.opentracing>0.31.0</version.opentracing>

    <version.org.assertj.assertj-core>3.11.1</version.org.assertj.assertj-core>
    <sonar.coverage.jacoco.xmlReportPaths>target/site/jacoco/jacoco.xml</sonar.coverage.jacoco.xmlReportPaths>
  </properties>

  <issueManagement>
    <system>GitHub</system>
    <url>https://github.com/smallrye/smallrye-fault-tolerance/issues</url>
  </issueManagement>

  <scm>
    <connection>scm:git:git@github.com:smallrye/smallrye-fault-tolerance.git</connection>
    <developerConnection>scm:git:git@github.com:smallrye/smallrye-fault-tolerance.git</developerConnection>
    <url>https://github.com/smallrye/smallrye-fault-tolerance/</url>
    <tag>HEAD</tag>
  </scm>

  <modules>
    <module>implementation</module>
    <module>docs</module>
    <module>testsuite</module>
  </modules>

  <dependencyManagement>
    <dependencies>
      <dependency>
        <groupId>javax.interceptor</groupId>
        <artifactId>javax.interceptor-api</artifactId>
        <version>${version.javax.interceptor-api}</version>
        <scope>provided</scope>
      </dependency>
      <dependency>
        <groupId>javax.enterprise.concurrent</groupId>
        <artifactId>javax.enterprise.concurrent-api</artifactId>
        <version>${version.javax.enterprise.concurrent-api}</version>
      </dependency>
      <dependency>
        <groupId>org.eclipse.microprofile.config</groupId>
        <artifactId>microprofile-config-api</artifactId>
        <version>${version.microprofile-config-api}</version>
      </dependency>
      <dependency>
        <groupId>org.eclipse.microprofile.metrics</groupId>
        <artifactId>microprofile-metrics-api</artifactId>
        <version>${version.microprofile-metrics-api}</version>
      </dependency>
      <dependency>
        <groupId>org.eclipse.microprofile.fault-tolerance</groupId>
        <artifactId>microprofile-fault-tolerance-api</artifactId>
        <version>${version.mp-fault-tolerance}</version>
        <exclusions>
          <exclusion>
            <groupId>org.osgi</groupId>
            <artifactId>org.osgi.annotation.versioning</artifactId>
          </exclusion>
        </exclusions>
      </dependency>
      <dependency>
        <groupId>org.eclipse.microprofile.fault-tolerance</groupId>
        <artifactId>microprofile-fault-tolerance-tck</artifactId>
        <version>${version.mp-fault-tolerance}</version>
        <scope>test</scope>
      </dependency>
      <dependency>
        <groupId>io.opentracing</groupId>
        <artifactId>opentracing-api</artifactId>
        <version>${version.opentracing}</version>
      </dependency>
      <dependency>
        <groupId>io.opentracing</groupId>
        <artifactId>opentracing-util</artifactId>
        <version>${version.opentracing}</version>
      </dependency>
      <dependency>
        <groupId>io.opentracing</groupId>
        <artifactId>opentracing-mock</artifactId>
        <version>${version.opentracing}</version>
      </dependency>

      <dependency>
        <groupId>io.smallrye.config</groupId>
        <artifactId>smallrye-config</artifactId>
        <version>${version.smallrye-config}</version>
        <scope>test</scope>
      </dependency>
      <dependency>
        <groupId>io.smallrye</groupId>
        <artifactId>smallrye-metrics</artifactId>
        <version>${version.smallrye-metrics}</version>
        <scope>test</scope>
      </dependency>
      <dependency>
        <groupId>io.smallrye</groupId>
        <artifactId>smallrye-context-propagation</artifactId>
        <version>${version.smallrye-context-propagation}</version>
      </dependency>
      <dependency>
        <groupId>io.smallrye</groupId>
        <artifactId>smallrye-context-propagation-cdi</artifactId>
        <version>${version.smallrye-context-propagation}</version>
        <scope>test</scope>
      </dependency>
      <dependency>
        <groupId>org.slf4j</groupId>
        <artifactId>slf4j-simple</artifactId>
        <version>${version.slf4j-simple}</version>
        <scope>test</scope>
      </dependency>

      <!-- Dependencies provided by the project -->
      <dependency>
        <groupId>io.smallrye</groupId>
        <artifactId>smallrye-fault-tolerance</artifactId>
        <version>${project.version}</version>
      </dependency>

      <dependency>
        <groupId>io.smallrye</groupId>
        <artifactId>smallrye-fault-tolerance-context-propagation</artifactId>
        <version>${project.version}</version>
      </dependency>


      <dependency>
        <groupId>io.smallrye</groupId>
        <artifactId>smallrye-fault-tolerance-tracing-propagation</artifactId>
        <version>${project.version}</version>
      </dependency>

      <dependency>
        <groupId>io.smallrye</groupId>
        <artifactId>smallrye-fault-tolerance-core</artifactId>
        <version>${project.version}</version>
      </dependency>

      <dependency>
        <groupId>org.assertj</groupId>
        <artifactId>assertj-core</artifactId>
        <version>${version.org.assertj.assertj-core}</version>
      </dependency>
    </dependencies>
  </dependencyManagement>

  <build>
    <pluginManagement>
      <plugins>
        <plugin>
          <groupId>org.asciidoctor</groupId>
          <artifactId>asciidoctor-maven-plugin</artifactId>
          <configuration>
            <sourceHighlighter>coderay</sourceHighlighter>
            <attributes>
              <icons>font</icons>
              <pagenums />
              <version>${project.version}</version>
              <idprefix />
              <idseparator>-</idseparator>
              <allow-uri-read>true</allow-uri-read>
              <revnumber>${project.version}</revnumber>
              <revdate>${maven.build.timestamp}</revdate>
              <organization>${project.organization.name}</organization>
            </attributes>
          </configuration>
        </plugin>
      </plugins>
    </pluginManagement>
  </build>

  <profiles>
    <profile>
      <id>release</id>
      <activation>
        <property>
          <name>!release.maven.bug.always.be.active</name>
        </property>
      </activation>
      <modules>
        <module>release</module>
      </modules>
    </profile>
  </profiles>
</project><|MERGE_RESOLUTION|>--- conflicted
+++ resolved
@@ -26,11 +26,7 @@
   </parent>
 
   <artifactId>smallrye-fault-tolerance-parent</artifactId>
-<<<<<<< HEAD
   <version>4.0.0-SNAPSHOT</version>
-=======
-  <version>2.1.4-SNAPSHOT</version>
->>>>>>> 8eae307e
 
   <packaging>pom</packaging>
   <name>SmallRye: MicroProfile Fault Tolerance - Parent</name>
@@ -48,12 +44,8 @@
     <!-- smallrye-config is purely used for testing -->
     <version.smallrye-config>1.5.0</version.smallrye-config>
     <!-- smallrye-metrics is purely used for testing -->
-<<<<<<< HEAD
-    <version.smallrye-metrics>2.3.1</version.smallrye-metrics>
+    <version.smallrye-metrics>2.3.2</version.smallrye-metrics>
     <version.smallrye-context-propagation>1.0.11</version.smallrye-context-propagation>
-=======
-    <version.smallrye-metrics>2.3.2</version.smallrye-metrics>
->>>>>>> 8eae307e
     <version.opentracing>0.31.0</version.opentracing>
 
     <version.org.assertj.assertj-core>3.11.1</version.org.assertj.assertj-core>

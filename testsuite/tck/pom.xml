<?xml version="1.0" encoding="UTF-8"?>
<project xmlns="http://maven.apache.org/POM/4.0.0" xmlns:xsi="http://www.w3.org/2001/XMLSchema-instance" xsi:schemaLocation="http://maven.apache.org/POM/4.0.0 http://maven.apache.org/xsd/maven-4.0.0.xsd">
  <modelVersion>4.0.0</modelVersion>

  <parent>
    <groupId>io.smallrye</groupId>
    <artifactId>smallrye-fault-tolerance-testsuite-parent</artifactId>
<<<<<<< HEAD
    <version>4.0.0-SNAPSHOT</version>
=======
    <version>2.1.6-SNAPSHOT</version>
>>>>>>> c9434ab4
  </parent>

  <artifactId>smallrye-fault-tolerance-tck</artifactId>
  <name>SmallRye Fault Tolerance: TCK</name>

  <build>
    <plugins>
      <plugin>
        <groupId>org.apache.maven.plugins</groupId>
        <artifactId>maven-surefire-plugin</artifactId>
        <configuration>
          <suiteXmlFiles>
            <suiteXmlFile>src/test/tck-suite.xml</suiteXmlFile>
          </suiteXmlFiles>
          <!-- This workaround allows to run a single test using "test"
             system property -->
          <!-- https://issues.apache.org/jira/browse/SUREFIRE-569 -->
          <dependenciesToScan>
            <dependency>org.eclipse.microprofile.fault-tolerance:microprofile-fault-tolerance-tck</dependency>
          </dependenciesToScan>
          <systemPropertyVariables>
            <java.util.logging.config.file>${project.build.testOutputDirectory}/logging.properties</java.util.logging.config.file>
          </systemPropertyVariables>
        </configuration>
      </plugin>
    </plugins>
  </build>

  <dependencies>
    <dependency>
      <groupId>io.smallrye</groupId>
      <artifactId>smallrye-fault-tolerance</artifactId>
      <exclusions>
        <!-- https://github.com/eclipse-ee4j/interceptor-api/issues/31 -->
        <exclusion>
          <groupId>jakarta.ejb</groupId>
          <artifactId>jakarta.ejb-api</artifactId>
        </exclusion>
      </exclusions>
    </dependency>

    <dependency>
      <groupId>org.testng</groupId>
      <artifactId>testng</artifactId>
    </dependency>

    <dependency>
      <groupId>org.jboss.weld</groupId>
      <artifactId>weld-core-impl</artifactId>
      <exclusions>
        <!-- remove once Weld moves to Jakarta dependencies -->
        <exclusion>
          <groupId>javax.enterprise</groupId>
          <artifactId>cdi-api</artifactId>
        </exclusion>
      </exclusions>
    </dependency>

    <dependency>
      <groupId>org.jboss.arquillian.container</groupId>
      <artifactId>arquillian-weld-embedded</artifactId>
    </dependency>

    <dependency>
      <groupId>io.smallrye.config</groupId>
      <artifactId>smallrye-config</artifactId>
    </dependency>

    <dependency>
      <groupId>io.smallrye</groupId>
      <artifactId>smallrye-metrics</artifactId>
    </dependency>


    <dependency>
      <groupId>org.eclipse.microprofile.fault-tolerance</groupId>
      <artifactId>microprofile-fault-tolerance-tck</artifactId>
    </dependency>

    <dependency>
      <groupId>junit</groupId>
      <artifactId>junit</artifactId>
    </dependency>

    <dependency>
      <groupId>org.slf4j</groupId>
      <artifactId>slf4j-simple</artifactId>
    </dependency>


  </dependencies>

</project><|MERGE_RESOLUTION|>--- conflicted
+++ resolved
@@ -5,11 +5,7 @@
   <parent>
     <groupId>io.smallrye</groupId>
     <artifactId>smallrye-fault-tolerance-testsuite-parent</artifactId>
-<<<<<<< HEAD
     <version>4.0.0-SNAPSHOT</version>
-=======
-    <version>2.1.6-SNAPSHOT</version>
->>>>>>> c9434ab4
   </parent>
 
   <artifactId>smallrye-fault-tolerance-tck</artifactId>
